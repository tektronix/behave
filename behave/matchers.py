--- conflicted
+++ resolved
@@ -220,11 +220,15 @@
 
 
 class ParseMatcher(Matcher):
+    """Uses :class:`~parse.Parser` class to be able to use simpler
+    parse expressions compared to normal regular expressions.
+    """
     custom_types = {}
+    parser_class = parse.Parser
 
     def __init__(self, func, pattern, step_type=None):
         super(ParseMatcher, self).__init__(func, pattern, step_type)
-        self.parser = parse.compile(self.pattern, self.custom_types)
+        self.parser = self.parser_class(pattern, self.custom_types)
 
     @property
     def regex_pattern(self):
@@ -248,21 +252,13 @@
         args.sort(key=lambda x: x.start)
         return args
 
+
 class CFParseMatcher(ParseMatcher):
-    """
-    Uses :class:`~parse_type.cfparse.Parser` instead of "parse.Parser".
+    """Uses :class:`~parse_type.cfparse.Parser` instead of "parse.Parser".
     Provides support for automatic generation of type variants
     for fields with CardinalityField part.
     """
-<<<<<<< HEAD
-    def __init__(self, func, pattern, step_type=None):
-        super(CFParseMatcher, self).__init__(func, pattern, step_type)
-        self.parser = cfparse.Parser(self.pattern, self.custom_types)
-=======
-    def __init__(self, func, string, step_type=None):
-        super(ParseMatcher, self).__init__(func, string, step_type)
-        self.parser = cfparse.Parser(self.string, self.custom_types)
->>>>>>> aa83662e
+    parser_class = cfparse.Parser
 
 
 def register_type(**kw):
