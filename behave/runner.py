--- conflicted
+++ resolved
@@ -792,7 +792,6 @@
         if os.path.exists(hooks_path):
             exec_file(hooks_path, self.hooks)
 
-<<<<<<< HEAD
         if 'before_all' not in self.hooks:
             self.hooks['before_all'] = self.before_all_default_hook
 
@@ -1043,19 +1042,6 @@
                                       "File received: {0}".format(step_import_file))
 
         return step_files
-=======
-        if "before_all" not in self.hooks:
-            self.hooks["before_all"] = self.before_all_default_hook
-
-    def load_step_definitions(self, extra_step_paths=None):
-        if extra_step_paths is None:
-            extra_step_paths = []
-        # -- Allow steps to import other stuff from the steps dir
-        # NOTE: Default matcher can be overridden in "environment.py" hook.
-        steps_dir = os.path.join(self.base_dir, self.config.steps_dir)
-        step_paths = [steps_dir] + list(extra_step_paths)
-        load_step_modules(step_paths)
->>>>>>> e3b90877
 
     def feature_locations(self):
         return collect_feature_locations(self.config.paths)
