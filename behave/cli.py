--- conflicted
+++ resolved
@@ -1,11 +1,7 @@
 import sys
 
-<<<<<<< HEAD
 from behave import matchers, model, parser
 from behave.configuration import Configuration, ConfigError
-=======
-from behave.configuration import Configuration
->>>>>>> 76e325c8
 from behave.formatter.ansi_escapes import escapes
 from behave.runner import Runner
 
@@ -56,14 +52,10 @@
     stream = config.output
 
     runner = Runner(config)
-<<<<<<< HEAD
     try:
-        runner.run()
+        failed = runner.run()
     except ConfigError, e:
         sys.exit(str(e))
-=======
-    failed = runner.run()
->>>>>>> 76e325c8
 
     def format_summary(statement_type, summary):
         first = True
@@ -103,10 +95,8 @@
         stream.write(escapes['undefined'] + msg + escapes['reset'])
         stream.flush()
 
-<<<<<<< HEAD
-if __name__ == '__main__':
-    main()
-=======
     if failed:
         sys.exit(1)
->>>>>>> 76e325c8
+
+if __name__ == '__main__':
+    main()